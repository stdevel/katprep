--- conflicted
+++ resolved
@@ -8,11 +8,7 @@
 import time
 from datetime import datetime
 import pytest
-<<<<<<< HEAD
-from katprep.host import Host
-=======
 from katprep.host import Erratum, Host, Upgrade
->>>>>>> 2369cb1d
 from katprep.management.uyuni import UyuniAPIClient
 from katprep.exceptions import (
     EmptySetException,
@@ -454,11 +450,7 @@
         client.get_host_actions(random.randint(800, 1500))
 
 
-<<<<<<< HEAD
-def test_host_patch_do_install(client, host_obj):
-=======
 def test_host_patch_do_install(client, host):
->>>>>>> 2369cb1d
     """
     Ensure that patches can be installed
     """
@@ -468,15 +460,9 @@
         raise EmptySetException("No patches available - reset uyuniclient VM")
 
     # install random patch
-<<<<<<< HEAD
-    _patches = [x["id"] for x in host_obj.patches]
-    action_id = client.install_patches(
-        host_obj,
-=======
     _patches = [Erratum.from_dict(raw_patch) for raw_patch in patches]
     action_id = client.install_patches(
         host,
->>>>>>> 2369cb1d
         [random.choice(_patches)]
     )
     # wait until task finished before continuing
@@ -487,11 +473,7 @@
         task = client.get_host_action(host_obj.management_id, action_id)[0]
 
 
-<<<<<<< HEAD
-def test_host_patch_invalid_format(client, host_obj):
-=======
 def test_host_patch_invalid_format(client, host):
->>>>>>> 2369cb1d
     """
     Ensure that patches cannot be installed when supplying
     invalid formats (strings instead of integers)
@@ -522,20 +504,6 @@
     actions = client.get_host_actions(
         host_obj.management_id
     )
-<<<<<<< HEAD
-    today = datetime.now().strftime("%Y-%m-%d")
-    _actions = [x["name"] for x in actions if x['action_type'] == 'Patch Update' and today in x["earliest_action"] and x["successful_count"] == 1]     # pylint: disable=line-too-long # noqa: E501
-    # search for SUSE errata pattern
-    errata = []
-    pattern = r'openSUSE-?(SLE-15.[1-5]{1}-)[0-9]{1,4}-[0-9]{1,}'
-    for _act in _actions:
-        try:
-            errata.append(re.search(pattern, _act)[0])
-        except TypeError:
-            pass
-
-    # abort if no patches found
-=======
     _actions = [
         x["name"] for x in actions
         if ("name" in x
@@ -548,17 +516,12 @@
         if re.search(pattern, name)
     ]
 
->>>>>>> 2369cb1d
+    # abort if no patches found
     if not errata:
         raise EmptySetException(
             "No patches installed - install patch and rerun test"
         )
 
-<<<<<<< HEAD
-    # get installed errata IDs
-    _errata = [client.get_patch_by_name(x)["id"] for x in errata]
-    # try to install random patch
-=======
     # find errata ID by patch CVE
     _errata = [
         Erratum.from_dict(client.get_patch_by_name(name))
@@ -566,7 +529,6 @@
     ]
 
     # try to install patch
->>>>>>> 2369cb1d
     with pytest.raises(EmptySetException):
         client.install_patches(
             host_obj,
@@ -574,11 +536,7 @@
         )
 
 
-<<<<<<< HEAD
-def test_host_upgrade_do_install(client, host_obj):
-=======
 def test_host_upgrade_do_install(client, host):
->>>>>>> 2369cb1d
     """
     Ensure that package upgrades can be installed
     """
@@ -594,11 +552,7 @@
     _upgrades = [Upgrade.from_dict(x) for x in upgrades]
 
     action_id = client.install_upgrades(
-<<<<<<< HEAD
-        host_obj,
-=======
         host,
->>>>>>> 2369cb1d
         [random.choice(_upgrades)]
     )
     assert isinstance(action_id[0], int)
@@ -610,60 +564,35 @@
         task = client.get_host_action(host_obj.management_id, action_id)[0]
 
 
-<<<<<<< HEAD
-def test_host_upgrade_invalid_format(client, host_obj):
-=======
 def test_host_upgrade_invalid_format(client, host):
->>>>>>> 2369cb1d
     """
     Ensure that upgrades cannot be installed when supplying
     invalid formats (strings instead of integers)
     """
     with pytest.raises(EmptySetException):
         client.install_upgrades(
-<<<<<<< HEAD
-            host_obj,
-=======
             host,
->>>>>>> 2369cb1d
             ["csgo-0.8-15", "doge-12.3-4"]
         )
 
 
-<<<<<<< HEAD
-def test_host_upgrade_nonexistent(client, host_obj):
-=======
 def test_host_upgrade_nonexistent(client, host):
->>>>>>> 2369cb1d
     """
     Ensure that non-existing upgrades cannot be installed
     """
     with pytest.raises(EmptySetException):
         client.install_upgrades(
-<<<<<<< HEAD
-            host_obj,
-            [random.randint(64000, 128000)]
-        )
-
-
-def test_reboot_host(client, host_obj):
-=======
             host,
             [Upgrade("this-does-not-exist"), random.randint(60000, 140000)]
         )
 
 
 def test_reboot_host(client, host):
->>>>>>> 2369cb1d
     """
     Ensures that hosts can be rebooted
     """
     action_id = client.reboot_host(
-<<<<<<< HEAD
-        host_obj
-=======
         host
->>>>>>> 2369cb1d
     )
     assert isinstance(action_id, int)
 
