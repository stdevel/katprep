language: python
python:
  - "2.7"
  - "3.4"
# command to install dependencies
install: "pip install -r requirements-tests.txt"
# command to run tests
<<<<<<< HEAD
script: pytest
=======
# TODO: implement tests
# script: pytest
script: echo "I have no idea what I'm doing"
# upload code coverage
script: codecov
>>>>>>> aacd3312
<|MERGE_RESOLUTION|>--- conflicted
+++ resolved
@@ -5,12 +5,6 @@
 # command to install dependencies
 install: "pip install -r requirements-tests.txt"
 # command to run tests
-<<<<<<< HEAD
 script: pytest
-=======
-# TODO: implement tests
-# script: pytest
-script: echo "I have no idea what I'm doing"
 # upload code coverage
-script: codecov
->>>>>>> aacd3312
+script: codecov