#!/usr/bin/env python
# -*- coding: utf-8 -*-
# pylint: disable=not-callable
"""
A script for managing Puppet host parameters for systems managed with
Foreman/Katello or Red Hat Satellite 6.
"""

from __future__ import absolute_import

import argparse
import logging
import json
import getpass
<<<<<<< HEAD
from . import get_credentials, validate_filters, get_filter
from .management.foreman import ForemanAPIClient
=======
from . import __version__, get_credentials, validate_filters, get_filter
from .clients.ForemanAPIClient import ForemanAPIClient
from .clients import EmptySetException, SessionException, \
InvalidCredentialsException, UnsupportedRequestException, \
UnsupportedFilterException
>>>>>>> f710acda

try:
    raw_input
except NameError:  # Python 3
    raw_input = input

"""
str: Program version
"""
LOGGER = logging.getLogger('katprep_parameters')
"""
logging: Logger instance
"""
LOG_LEVEL = None
"""
logging: Logger level
"""
SAT_CLIENT = None
"""
ForemanAPIClient: Foreman API client handle
"""
PARAMETERS = {
    "katprep_mon" : "URL of the monitoring system",
    "katprep_virt" : "Virtualization URL of the system",
    "katprep_virt_snapshot" : "Boolean whether system needs to be"\
    " protected by a snapshot before maintenance"}
"""
dict: Built-in default host parameters mandatory for katprep
"""
OPT_PARAMETERS = {
    "katprep_mon_name" : "Object name within monitoring if not FQDN",
    "katprep_mon_type" : "Monitoring system type: nagios/(icinga)",
    "katprep_virt_name": "Object name within hypervisor if not FQDN",
    "katprep_virt_type": "Virtualization host type: (libvirt)/pyvmomi"
}
"""
dict: Built-in optional host parameters
"""
VALUES = {
    "katprep_mon": "fixmepls", "katprep_mon_name": "fixmepls",
    "katprep_virt": "fixmepls", "katprep_virt_snapshot": "0",
    "katprep_virt_name": "fixmepls"}
"""
dict: Default values for built-in host parameters
"""



def list_params():
    """Lists all pre-defined parameters and values."""
    #global parameters

    for key, value in PARAMETERS.items():
        LOGGER.info(
            "Setting '%s' will define '%s'", key, value
        )



def change_param(options, host, mode="add", dry_run=True):
    """
    Adds/updates/removes parameters for a particular host. For this, a
    host result object and a mode need to be specified.

    :param host: Foreman API result dictionary
    :type host: dict
    :param mode: Mode (add, delete, update)
    :type mode: str
    :param dry_run: Only simulates what woule be done
    :type dry_run: bool
    """
    if mode.lower() == "delete":
        LOGGER.debug("Deleting parameter...")
    elif mode.lower() == "update":
        LOGGER.debug("Updating parameter...")
    else:
        LOGGER.debug("Adding parameter...")

    if options.action_addopt:
        #add optional parameters
        my_params = OPT_PARAMETERS
    else:
        #add mandatory parameters
        my_params = PARAMETERS
    #add _all_ the params
    for param in my_params:
        if VALUES[param] != "":
            if dry_run:
                LOGGER.info(
                    "Host '%s' (#%s) --> %s parameter '%s'",
                    host["name"], host["id"], mode, param
                )
            else:
                #get ID of parameter
                if mode.lower() != "add":
                    param_id = SAT_CLIENT.get_hostparam_id_by_name(
                        host["id"], param
                    )

                #set payload
                payload = {}
                if mode.lower() == "delete":
                    #set parameter ID
                    payload["parameter"] = {"id": param_id}
                else:
                    #set parameter name/value
                    payload["parameter"] = {
                        "name": param, "value": VALUES[param]
                    }
                LOGGER.debug(
                    "JSON payload: %s", str(json.dumps(payload))
                )

                #send request
                if mode.lower() == "del":
                    #delete parameter
                    SAT_CLIENT.api_delete(
                        "/hosts/{}/parameters/{}".format(host["id"], param_id),
                        json.dumps(payload))
                elif mode.lower() == "update":
                    #update parameter
                    SAT_CLIENT.api_put(
                        "/hosts/{}/parameters/{}".format(host["id"], param_id),
                        json.dumps(payload))
                else:
                    #add parameter
                    SAT_CLIENT.api_post("/hosts/{}/parameters".format(
                        host["id"]
                    ), json.dumps(payload))
        else:
            LOGGER.debug("Empty value for '%s', not changing anything!", param)



def manage_params(options):
    """
    Adds/removes/displays/updates parameter definitions.
    """

    #get all the hosts depending on the filter
    filter_url = get_filter(options, "host")
    LOGGER.debug("Filter URL will be '%s'", filter_url)
    result_obj = json.loads(
        SAT_CLIENT.api_get("{}".format(filter_url))
    )

    #manage _all_ the hosts
    for entry in result_obj["results"]:
        LOGGER.debug(
            "Found host '%s' (#%s),", entry["name"], entry["id"]
        )
        #execute action
        if options.action_add or options.action_addopt:
            change_param(options, entry, "add", options.dry_run)
        elif options.action_update:
            change_param(options, entry, "update", options.dry_run)
        elif options.action_remove:
            change_param(options, entry, "del", options.dry_run)
        else:
            LOGGER.debug("Displaying parameter values...")

            #display _all_ the params
            params_obj = json.loads(
                SAT_CLIENT.api_get("/hosts/{}/parameters".format(entry["id"]))
            )
            for setting in params_obj["results"]:
                #TODO: nicer way than looping, numpy?
                if "katprep_" in setting["name"]:
                    #warn if default value detected
                    if setting["name"] in PARAMETERS and \
                    setting["value"] == VALUES[setting["name"]]:
                        note = "DEFAULT (!) "
                    else:
                        note = ""
                    LOGGER.info(
                        "Host '%s' (#%s) --> setting '%s' has %s value '%s'"
                        " (created: %s - last updated: %s)",
                        entry["name"], entry["id"], setting["name"],
                        note, setting["value"], setting["created_at"],
                        setting["updated_at"]
                    )



def parse_options(args=None):
    """Parses options and arguments."""
    desc = '''%(prog)s is used for managing Puppet host parameters
    for systems managed with Foreman/Katello or Red Hat Satellite 6. You can
    create, remove and audit host parameters for all systems. These parameters
    are evaluated by katprep_snapshot to create significant reports.
    Login credentials need to be entered interactively or specified using
    environment variables (SATELLITE_LOGIN, SATELLITE_PASSWORD) or an auth
    container.
    When using an auth container, ensure that the file permissions are 0600 -
    otherwise the script will abort. Maintain the auth container credentials
    with the katprep_authconfig utility.
    '''
    epilog = '''Check-out the website for more details:
     http://github.com/stdevel/katprep'''
    parser = argparse.ArgumentParser(description=desc, epilog=epilog)
    parser.add_argument('--version', action='version', version=__version__)

    #define option groups
    gen_opts = parser.add_argument_group("generic arguments")
    srv_opts = parser.add_argument_group("server arguments")
    filter_opts = parser.add_argument_group("filter arguments")
    filter_opts_excl = filter_opts.add_mutually_exclusive_group()
    action_opts = parser.add_argument_group("action arguments")
    action_opts_excl = action_opts.add_mutually_exclusive_group(required=True)

    #GENERIC ARGUMENTS
    #-q / --quiet
    gen_opts.add_argument("-q", "--quiet", action="store_true", \
    dest="generic_quiet", default=False, help="don't print status messages " \
    "to stdout (default: no)")
    #-d / --debug
    gen_opts.add_argument("-d", "--debug", dest="generic_debug", default=False, \
    action="store_true", help="enable debugging outputs (default: no)")
    #-n / --dry-run
    gen_opts.add_argument("-n", "--dry-run", dest="dry_run", default=False, \
    action="store_true", help="only simulate what would be done (default: no)")
    #-C / --auth-container
    gen_opts.add_argument("-C", "--auth-container", default="", \
    dest="auth_container", action="store", metavar="FILE", \
    help="defines an authentication container file (default: no)")
    #-P / --auth-password
    gen_opts.add_argument("-P", "--auth-password", default="empty", \
    dest="auth_password", action="store", metavar="PASSWORD", \
    help="defines the authentication container password in case you don't " \
    "want to enter it manually (useful for scripted automation)")

    #SERVER ARGUMENTS
    #-s / --server
    srv_opts.add_argument("-s", "--server", dest="server", metavar="SERVER", \
    default="localhost", help="defines the server to use (default: localhost)")
    #--insecure
    srv_opts.add_argument("--insecure", dest="ssl_verify", default=True, \
    action="store_false", help="Disables SSL verification (default: no)")

    #FILTER ARGUMENTS
    #-l / --location
    filter_opts_excl.add_argument("-l", "--location", action="store", \
    default="", dest="location", metavar="NAME|ID", \
    help="filters by a particular location (default: no)")
    #-o / --organization
    filter_opts_excl.add_argument("-o", "--organization", action="store", \
    default="", dest="organization", metavar="NAME|ID", \
    help="filters by an particular organization (default: no)")
    #-g / --hostgroup
    filter_opts_excl.add_argument("-g", "--hostgroup", action="store", \
    default="", dest="hostgroup", metavar="NAME|ID", \
    help="filters by a particular hostgroup (default: no)")
    #-e / --environment
    filter_opts_excl.add_argument("-e", "--environment", action="store", \
    default="", dest="environment", metavar="NAME|ID", \
    help="filters by an particular environment (default: no)")

    #ACTION ARGUMENTS
    #-A / --add-parameters
    action_opts_excl.add_argument("-A", "--add-parameters", \
    action="store_true", default=False, dest="action_add", \
    help="adds built-in parameters to all affected hosts (default: no)")
    #--add-optional-parameters
    action_opts_excl.add_argument("--add-optional-parameters", \
    action="store_true", default=False, dest="action_addopt", \
    help="adds optional built-in parameters to all affected hosts (default: no)")
    #-R / --remove-parameters
    action_opts_excl.add_argument("-R", "--remove-parameters", \
    action="store_true", default=False, dest="action_remove", \
    help="removes built-in parameters from all affected hosts (default: no)")
    #-D / --display-values
    action_opts_excl.add_argument("-D", "--display-parameters", \
    action="store_true", default=False, dest="action_display", \
    help="lists values of defined parameters for affected hosts (default: no)")
    #-U / --update-parameters
    action_opts_excl.add_argument("-U", "--update-parameters", \
    action="store_true", default=False, dest="action_update", \
    help="updates values of defined parameters for affected hosts (default: no)")
    #-L / --list-parameters
    action_opts_excl.add_argument("-L", "--list-parameters", \
    action="store_true", default=False, dest="action_list", \
    help="only lists parameters this script uses (default: no)")



    #parse options and arguments
    options = parser.parse_args()
    while options.auth_password == "empty" or len(options.auth_password) > 32:
        options.auth_password = getpass.getpass(
            "Authentication container password: "
        )
    return (options, args)



def main(options, args):
    """Main function, starts the logic based on parameters."""
    global SAT_CLIENT

    LOGGER.debug("Options: %s", str(options))
    LOGGER.debug("Arguments: %s", str(args))

    if options.dry_run:
        LOGGER.info("This is just a SIMULATION - no changes will be made.")

    if options.action_list:
        #only list parameters
        list_params()

    if options.action_update:
        #retrieve values for parameters
        for param in PARAMETERS:
            #prompt for _all_ the parameters
            user_input = ""
            #while user_input == "":
            user_input = raw_input(
                "Enter value for '{}' (hint: {}): ".format(
                    param, PARAMETERS[param]
                )
            )
            VALUES[param] = user_input

    if not options.action_list:
        #initalize Satellite connection
        (sat_user, sat_pass) = get_credentials(
            "Satellite", options.server, options.auth_container,
            options.auth_password
        )
        SAT_CLIENT = ForemanAPIClient(
            LOG_LEVEL, options.server, sat_user,
            sat_pass, options.ssl_verify
        )

        #validate filters
        validate_filters(options, SAT_CLIENT)

        #do the stuff
        manage_params(options)


def cli():
    """
    This functions initializes the CLI interface
    """
    global LOG_LEVEL
    (options, args) = parse_options()

    #set logging level
    logging.basicConfig()
    if options.generic_debug:
        LOG_LEVEL = logging.DEBUG
    elif options.generic_quiet:
        LOG_LEVEL = logging.ERROR
    else:
        LOG_LEVEL = logging.INFO
    LOGGER.setLevel(LOG_LEVEL)

    main(options, args)



if __name__ == "__main__":
    cli()<|MERGE_RESOLUTION|>--- conflicted
+++ resolved
@@ -12,16 +12,9 @@
 import logging
 import json
 import getpass
-<<<<<<< HEAD
-from . import get_credentials, validate_filters, get_filter
+
+from . import __version__, get_credentials, validate_filters, get_filter
 from .management.foreman import ForemanAPIClient
-=======
-from . import __version__, get_credentials, validate_filters, get_filter
-from .clients.ForemanAPIClient import ForemanAPIClient
-from .clients import EmptySetException, SessionException, \
-InvalidCredentialsException, UnsupportedRequestException, \
-UnsupportedFilterException
->>>>>>> f710acda
 
 try:
     raw_input
