--- conflicted
+++ resolved
@@ -498,21 +498,7 @@
                 f"Generic remote communication error: {err.faultString!r}"
             )
 
-<<<<<<< HEAD
-    def install_plain_patches(self, host, patches):
-        """
-        Install patches on a given system
-
-        :param host: host on which to install updates
-        :type host: host object
-        :param patches: patches to be installed
-        :type patches: int array
-        """
-        system_id = host.management_id
-        # ensure that only integers are given
-        patches = [x for x in patches if isinstance(x, int)]
-=======
-    def install_patches(self, host, patches=None):
+    def install_plain_patches(self, host, patches=None):
         """
         Install patches on a given system
 
@@ -521,16 +507,17 @@
         :param patches: If given only installs the given patches.
         :type patches: list
         """
+        # system_id = host.management_id
+        # ensure that only integers are given
+        # TODO: remove???
+        # patches = [x for x in patches if isinstance(x, int)]
         if patches is None:
             patches = host.patches  # installing all patches
 
->>>>>>> 2369cb1d
-        if not patches:
-            raise EmptySetException(
-                "No patches supplied - use patch IDs"
-            )
-<<<<<<< HEAD
-=======
+        # if not patches:
+        #     raise EmptySetException(
+        #         "No patches supplied - use patch IDs"
+        #     )
 
         try:
             patches = [errata.id for errata in patches]
@@ -538,7 +525,6 @@
             raise EmptySetException("Unable to get patch IDs") from atterr
 
         system_id = host.management_id
->>>>>>> 2369cb1d
 
         try:
             action_id = self._session.system.scheduleApplyErrata(
@@ -558,26 +544,7 @@
                 f"Generic remote communication error: {err.faultString!r}"
             )
 
-<<<<<<< HEAD
-    def install_plain_upgrades(self, host, upgrades):
-        """
-        Install package upgrades on a given system
-
-        :param host: host to upgrade
-        :type host: host object
-        :param patches: patches to be installed
-        :type patches: int array
-        """
-        system_id = host.management_id
-        # ensure that only integers are given
-        upgrades = [x for x in upgrades if isinstance(x, int)]
-        if not upgrades:
-            raise EmptySetException(
-                "No upgrades supplied - use package IDs"
-            )
-
-=======
-    def install_upgrades(self, host, upgrades=None):
+    def install_plain_upgrades(self, host, upgrades=None):
         """
         Install package upgrades on a given system
 
@@ -606,7 +573,6 @@
         except (TypeError, AttributeError, ValueError) as conversion_error:
             raise EmptySetException("Invalid package type") from conversion_error
 
->>>>>>> 2369cb1d
         earliest_execution = DateTime(datetime.now().timetuple())
 
         try:
