--- conflicted
+++ resolved
@@ -3,11 +3,7 @@
 """
 
 from abc import abstractmethod
-<<<<<<< HEAD
-=======
 from typing import List, Optional
->>>>>>> 2369cb1d
-
 from ..connector import BaseConnector
 
 
@@ -29,7 +25,6 @@
         """
 
     @abstractmethod
-<<<<<<< HEAD
     def install_plain_patches(self, host):
         """
         Installs patches without running the pre-script
@@ -41,10 +36,7 @@
         Installs upgrades without running the pre-script
         """
 
-    def install_patches(self, host):
-=======
     def install_patches(self, host, patches: Optional[List] = None):
->>>>>>> 2369cb1d
         """
         Apply patches on the given host.
 
@@ -57,22 +49,14 @@
         if host.patch_post_script:
             self.install_post_script(host)
 
-<<<<<<< HEAD
-    def install_upgrades(self, host):
-=======
     @abstractmethod
     def install_upgrades(self, host, upgrades: Optional[List] = None):
->>>>>>> 2369cb1d
         """
         Upgrade packages on the given host.
         This does include upgrades that are not part of an errata.
 
-<<<<<<< HEAD
-        This does include upgrades that are not part of an errata.
-=======
         If `upgrades` is `None` all upgrades on the host will be
         installed.
->>>>>>> 2369cb1d
         """
         if host.patch_pre_script:
             self.install_pre_script(host)
